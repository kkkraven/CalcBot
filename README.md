# Run and deploy your AI Studio app

This project contains a small React/Vite front‑end and a simple proxy server
used to communicate with Google Gemini.

## Run Locally

**Prerequisites:** Node.js 18+

1. Install dependencies:
   `npm install`
<<<<<<< HEAD
2. Set the `GEMINI_API_KEY` in [.env.local](.env.local) to your Gemini API key
3. Run the app:
   `npm run dev`

## License

This project is licensed under the [MIT License](LICENSE).
=======
2. Set the `GEMINI_API_KEY` environment variable (or create `.env.local` with this variable).
3. Start the proxy server in another terminal:
   `npm run proxy`
4. Run the app for development:
   `npm run dev`

## Build For Production

1. Build the static files: `npm run build`
2. Serve the contents of `dist/` with any web server **and** run the proxy
   (`npm run proxy`) so that requests to `/api-proxy/` are forwarded to Gemini.
>>>>>>> 7dbb7c17
<|MERGE_RESOLUTION|>--- conflicted
+++ resolved
@@ -9,24 +9,19 @@
 
 1. Install dependencies:
    `npm install`
-<<<<<<< HEAD
-2. Set the `GEMINI_API_KEY` in [.env.local](.env.local) to your Gemini API key
-3. Run the app:
-   `npm run dev`
-
-## License
-
-This project is licensed under the [MIT License](LICENSE).
-=======
 2. Set the `GEMINI_API_KEY` environment variable (or create `.env.local` with this variable).
 3. Start the proxy server in another terminal:
    `npm run proxy`
 4. Run the app for development:
    `npm run dev`
 
+codex/add-license-file-and-reference-in-readme
+## License
+
+This project is licensed under the [MIT License](LICENSE).
 ## Build For Production
 
 1. Build the static files: `npm run build`
 2. Serve the contents of `dist/` with any web server **and** run the proxy
    (`npm run proxy`) so that requests to `/api-proxy/` are forwarded to Gemini.
->>>>>>> 7dbb7c17
+ main